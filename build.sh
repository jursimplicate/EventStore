#!/usr/bin/env bash
#------------ Start of configuration -------------

BASE_DIR="$( cd "$( dirname "${BASH_SOURCE[0]}" )" && pwd )"
<<<<<<< HEAD
V8_REVISION="18454" #Tag 3.24.10
=======
V8_REVISION="18456" #Tag 3.24.10
>>>>>>> 072b0616
PRODUCTNAME="Event Store Open Source"
COMPANYNAME="Event Store LLP"
COPYRIGHT="Copyright 2012 Event Store LLP. All rights reserved."

make='make'
if [[ `uname` == 'Linux' ]]; then
    make='make'
elif [[ `uname` == 'FreeBSD' ]]; then
    make='gmake'
elif [[ `uname` == 'Darwin' ]]; then
    make='make'
fi

#------------ End of configuration -------------

function usage() {
    echo ""
    echo "Usage: $0 action <version=0.0.0.0> <platform=x64> <configuration=release> [no-werror]"
    echo ""
    echo "Valid actions are:"
    echo "  quick - assumes libjs1.so and libv8.so are available and"
    echo "          fails if this is not the case."
    echo ""
    echo "  incremental - always rebuilds libjs1.so, but will only"
    echo "                build V8 if libv8.so is not available."
    echo ""
    echo "  full - will clean the repository prior to building. This"
    echo "         always builds libv8.so and libjs1.so."
    echo "  js1 -  rebuild libjs1.lib only"
    echo ""
    echo "Valid platforms are:"
    echo "  x86"
    echo "  x64"
    echo ""
    echo "Valid configurations are:"
    echo "  debug"
    echo "  release"
    echo ""
    echo "Pass no-werror to pass werror=no to V8 make (for newer GCC builds)"
    exit 1
}

ACTION="quick"
PLATFORM="x64"
CONFIGURATION="Release"
WERRORSTRING=""

function checkParams() {
    action=$1
    version=$2
    platform=$3
    configuration=$4
    nowerror=$5

    [[ $# -gt 5 ]] && usage

    if [[ "$action" = "" ]]; then
        ACTION="quick"
        echo "Action defaulted to: $ACTION"
    else
        if [[ "$action" == "quick" || "$action" == "incremental" || "$action" == "full" || "$action" == "js1" ]]; then
            ACTION=$action
            echo "Action set to: $ACTION"
        else
            echo "Invalid action: $action"
            usage
        fi
    fi

    if [[ "$platform" == "" ]]; then
        PLATFORM="x64"
        echo "Platform defaulted to: $PLATFORM"
    else
        if [[ "$platform" == "x64" || "$platform" == "x86" ]]; then
            PLATFORM=$platform
            echo "Platform set to: $PLATFORM"
        else
            echo "Invalid platform: $platform"
            usage
        fi
    fi

    if [[ "$configuration" == "" ]]; then
        CONFIGURATION="release"
        echo "Configuration defaulted to: $CONFIGURATION"
    else
        if [[ "$configuration" == "release" || "$configuration" == "debug" ]]; then
            CONFIGURATION=$configuration
            echo "Configuration set to: $CONFIGURATION"
        else
            echo "Invalid configuration: $configuration"
            usage
        fi
    fi

    if [[ "$version" == "" ]] ; then
        VERSIONSTRING="0.0.0.0"
        echo "Version defaulted to: 0.0.0.0"
    else
        VERSIONSTRING=$version
        echo "Version set to: $VERSIONSTRING"
    fi

	if [[ "$nowerror" == "no-werror" ]] ; then
		WERRORSTRING="werror=no"
		echo "Setting werror=no for V8 build"
	fi
}

function revertVersionFiles() {
    files=$( find . -name "AssemblyInfo.cs" )

    for file in $files
    do
        git checkout $file
        echo "Reverted $file"
    done
}

function revertVersionInfo() {
    files=$( find . -name "VersionInfo.cs" )

    for file in $files
    do
        git checkout $file
        echo "Reverted $file"
    done
}

function err() {
    revertVersionFiles
    echo "FAILED. See earlier messages"
    exit 1
}

function getV8() {
    revision=$1

    if [[ -d v8/.svn ]] ; then
        pushd v8 > /dev/null || err
		svnrevision=`svn info | sed -ne 's/^Revision: //p'`        

        if [[ "$svnrevision" != "$revision" ]] ; then
            echo "Updating V8 repository to revision $revision..."
            svn update --quiet -r$revision
		else
            echo "V8 repository already at revision $revision"
        fi
        popd > /dev/null || err
    else
		if [[ -d v8 ]] ; then
			echo
		fi
		echo "Checking out V8 repository..."
		svn checkout --quiet -r$revision http://v8.googlecode.com/svn/trunk v8
    fi
}

function getDependencies() {
    needsDependencies=false

    if [[ -d v8/build/gyp ]] ; then
        pushd v8/build/gyp > /dev/null || err
        currentGypRevision=`svn info | sed -ne 's/^Revision: //p'`
        if [[ "$currentGypRevision" -ne "1806" ]] ; then
            needsDependencies=true
        fi
        popd > /dev/null || err
    else
        needsDependencies=true
    fi

    if [[ -d v8/third_party/icu ]] ; then
        pushd v8/third_party/icu > dev/null || err
        currentIcuRevision=`svn info | sed -ne 's/^Revision: //p'`
        if [[ "$currentIcuRevision" -ne "239289" ]] ;
            needsDependencies=true
        fi
        popd > /dev/null || err
    else
        needsDependencies=true
    fi

    if $needsDependencies ; then
        pushd v8 > /dev/null || err
        echo "Running make dependencies"
        $make dependencies || err
        popd > /dev/null || err
    else
        echo "Dependencies already at correct revisions"
    fi
}

function buildV8() {
    pushd v8 > /dev/null || err
   
    if [[ "$PLATFORM" -eq "x64" ]] ; then
        makecall="x64.$CONFIGURATION"
    elif [[ "$PLATFORM" -eq "x86" ]] ; then
        makecall="ia32.$CONFIGURATION"
    else
        echo "Unsupported platform $PLATFORM."
        exit 1
    fi

    $make $makecall $WERRORSTRING library=shared || err

    pushd out/$makecall/lib.target > /dev/null
    cp libv8.so ../../../../src/EventStore/libs || err
    cp libicui18n.so ../../../../src/EventStore/libs || err
    cp libicuuc.so ../../../../src/EventStore/libs || err
    popd > /dev/null

    [[ -d ../src/EventStore/libs/include ]] || mkdir ../src/EventStore/libs/include

    pushd include > /dev/null || err
    cp *.h ../../src/EventStore/libs/include || err
    popd > /dev/null || err

    popd > /dev/null || err
}

function buildJS1() {
    currentDir=$(pwd -P)
    includeString="-I $currentDir/src/EventStore/libs/include"
    libsString="-L $currentDir/src/EventStore/libs"
    outputDir="$currentDir/src/EventStore/libs"

    pushd $currentDir/src/EventStore/EventStore.Projections.v8Integration/ > /dev/null || err

    if [[ "$ARCHITECTURE" == "x86" ]] ; then
        gccArch="-arch i386"
    elif [[ "$ARCHITECTURE" == "x64" ]] ; then
        gccArch="-arch amd64"
    fi

    g++ $includeString $libsString *.cpp -o $outputDir/libjs1.so $gccArch -lv8 -O2 -fPIC --shared --save-temps -std=c++0x || err
    popd > /dev/null || err
}

function patchVersionFiles {
    branchName=`git rev-parse --abbrev-ref HEAD`
    commitHashAndTime=`git log -n1 --pretty=format:"%H@%aD" HEAD`

    newAssemblyVersion="[assembly: AssemblyVersion(\"$VERSIONSTRING\")]"
    newAssemblyFileVersion="[assembly: AssemblyFileVersion(\"$VERSIONSTRING\")]"
    newAssemblyVersionInformational="[assembly: AssemblyInformationalVersion(\"$VERSIONSTRING.$branchName@$commitHashAndTime\")]"
    newAssemblyProductName="[assembly: AssemblyProduct(\"$PRODUCTNAME\")]"
    newAssemblyCopyright="[assembly: AssemblyCopyright(\"$COPYRIGHT\")]"
    newAssemblyCompany="[assembly: AssemblyCompany(\"$COMPANYNAME\")]"

    assemblyVersionPattern='AssemblyVersion(.*'
    assemblyFileVersionPattern='AssemblyFileVersion(.*'
    assemblyVersionInformationalPattern='AssemblyInformationalVersion(.*'
    assemblyProductNamePattern='AssemblyProduct(.*'
    assemblyCopyrightPattern='AssemblyCopyright(.*'
    assemblyCompanyPattern='AssemblyCompany(.*'
    
    files=$( find . -name "AssemblyInfo.cs" )

    for file in $files
    do
        tempfile="$file.tmp"
        sed -e '/$assemblyVersionPattern/c\'$'\n''$newAssemblyVersion' \
            -e '/$assemblyFileVersionPattern/c\'$'\n''$newAssemblyFileVersion' \
            -e '/$assemblyVersionInformationalPattern/c\'$'\n''$newAssemblyVersionInformational' \
            -e '/$assemblyProductNamePattern/c\'$'\n''$newAssemblyProductName' \
            -e '/$assemblyCopyrightPattern/c\'$'\n''$newAssemblyCopyright' \
            -e '/$assemblyCompanyPattern/c\'$'\n''$newAssemblyCompany' \
            $file > $tempfile || err

        mv $tempfile $file

        if grep "AssemblyInformationalVersion" $file > /dev/null ; then
            echo "Patched $file with version information"
        else
            echo " " >> $file
            echo $newAssemblyVersionInformational >> $file
            echo "Patched $file with version information"
        fi
    done
}

function patchVersionInfo {
    branchName=`git rev-parse --abbrev-ref HEAD`
    commitHash=`git log -n1 --pretty=format:"%H" HEAD`
    commitTimestamp=`git log -n1 --pretty=format:"%aD" HEAD`

    newVersion="public static readonly string Version = \"$VERSIONSTRING\";"
    newBranch="public static readonly string Branch = \"$branchName\";"
    newCommitHash="public static readonly string Hashtag = \"$commitHash\";"
    newTimestamp="public static readonly string Timestamp = \"$commitTimestamp\";"

    versionPattern="public static readonly string Version .*$"
    branchPattern="public static readonly string Branch .*$"
    commitHashPattern="public static readonly string Hashtag .*$"
    timestampPattern="public static readonly string Timestamp .*$"

    files=$( find . -name "VersionInfo.cs" )

    for file in $files
    do
        tempfile="$file.tmp"
	sed -e "s/$versionPattern/$newVersion/" \
	    -e "s/$branchPattern/$newBranch/" \
	    -e "s/$commitHashPattern/$newCommitHash/" \
	    -e "s/$timestampPattern/$newTimestamp/" \
	    $file > $tempfile

        mv $tempfile $file
	echo "Patched $file with version information"
    done
}

function buildEventStore {
    patchVersionFiles
    patchVersionInfo
    rm -rf bin/
    xbuild src/EventStore/EventStore.sln /p:Platform="Any CPU" /p:Configuration="$CONFIGURATION" || err
    revertVersionFiles
    revertVersionInfo
}

function cleanAll {
    rm -rf bin/
    rm -f src/EventStore/libs/libv8.so
    rm -f src/EventStore/libs/libjs1.so
    pushd src/EventStore/EventStore.Projections.v8Integration > /dev/null
    git clean --quiet -dfx -- .
    popd > /dev/null
}

function exitWithError {
    echo $1
    exit 1
}

checkParams $1 $2 $3 $4 $5

echo "Running from base directory: $BASE_DIR"

if [[ "$ACTION" == "full" ]] ; then
    cleanAll
fi

if [[ "$ACTION" == "js1" ]] ; then
    buildJS1
else

    if [[ "$ACTION" == "incremental" || "$ACTION" == "full" ]] ; then
        getV8 $V8_REVISION
        getDependencies

        buildV8
        buildJS1
        buildEventStore
    else
        [[ -f src/EventStore/libs/libv8.so ]] || exitWithError "Cannot find libv8.so - cannot do a quick build!"
        [[ -f src/EventStore/libs/libjs1.so ]] || exitWithError "Cannot find libjs1.so - cannot do a quick build!"

        buildEventStore
    fi
fi<|MERGE_RESOLUTION|>--- conflicted
+++ resolved
@@ -2,11 +2,7 @@
 #------------ Start of configuration -------------
 
 BASE_DIR="$( cd "$( dirname "${BASH_SOURCE[0]}" )" && pwd )"
-<<<<<<< HEAD
 V8_REVISION="18454" #Tag 3.24.10
-=======
-V8_REVISION="18456" #Tag 3.24.10
->>>>>>> 072b0616
 PRODUCTNAME="Event Store Open Source"
 COMPANYNAME="Event Store LLP"
 COPYRIGHT="Copyright 2012 Event Store LLP. All rights reserved."
