﻿using System;
using System.Linq;
using System.Security.Principal;
using System.Threading;
using EventStore.Common.Utils;
using EventStore.Common.Log;
using EventStore.Core.Data;
using EventStore.Core.Index;
using EventStore.Core.TransactionLog;
using EventStore.Core.TransactionLog.LogRecords;

namespace EventStore.Core.Services.Storage.ReaderIndex
{
    public interface IIndexReader
    {
        long CachedStreamInfo { get; }
        long NotCachedStreamInfo { get; }
        long HashCollisions { get; }

        IndexReadEventResult ReadEvent(string streamId, long eventNumber);
        IndexReadStreamResult ReadStreamEventsForward(string streamId, long fromEventNumber, int maxCount);
        IndexReadStreamResult ReadStreamEventsBackward(string streamId, long fromEventNumber, int maxCount);

        /// <summary>
        /// Doesn't filter $maxAge, $maxCount, $tb(truncate before), doesn't check stream deletion, etc.
        /// </summary>
        PrepareLogRecord ReadPrepare(string streamId, long eventNumber);

        string GetEventStreamIdByTransactionId(long transactionId);
        StreamAccess CheckStreamAccess(string streamId, StreamAccessType streamAccessType, IPrincipal user);

        StreamMetadata GetStreamMetadata(string streamId);
        long GetStreamLastEventNumber(string streamId);
    }

    public class IndexReader : IIndexReader
    {
        private static readonly ILogger Log = LogManager.GetLoggerFor<IndexReader>();

        public long CachedStreamInfo { get { return Interlocked.Read(ref _cachedStreamInfo); } }
        public long NotCachedStreamInfo { get { return Interlocked.Read(ref _notCachedStreamInfo); } }
        public long HashCollisions { get { return Interlocked.Read(ref _hashCollisions); } }

        private readonly IIndexBackend _backend;
        private readonly ITableIndex _tableIndex;
        private readonly StreamMetadata _metastreamMetadata;

        private long _hashCollisions;
        private long _cachedStreamInfo;
        private long _notCachedStreamInfo;
        private int _hashCollisionReadLimit;

        public IndexReader(IIndexBackend backend, ITableIndex tableIndex, StreamMetadata metastreamMetadata, int hashCollisionReadLimit)
        {
            Ensure.NotNull(backend, "backend");
            Ensure.NotNull(tableIndex, "tableIndex");
            Ensure.NotNull(metastreamMetadata, "metastreamMetadata");

            _backend = backend;
            _tableIndex = tableIndex;
            _metastreamMetadata = metastreamMetadata;
            _hashCollisionReadLimit = hashCollisionReadLimit;
        }

<<<<<<< HEAD
        IndexReadEventResult IIndexReader.ReadEvent(string streamId, int eventNumber)
=======
        IndexReadEventResult IIndexReader.ReadEvent(string streamId, long eventNumber)
>>>>>>> aa8cda89
        {
            Ensure.NotNullOrEmpty(streamId, "streamId");
            if (eventNumber < -1) throw new ArgumentOutOfRangeException("eventNumber");
            using (var reader = _backend.BorrowReader())
            {
                return ReadEventInternal(reader, streamId, eventNumber);
            }
        }

        private IndexReadEventResult ReadEventInternal(TFReaderLease reader, string streamId, long eventNumber)
        {
            var lastEventNumber = GetStreamLastEventNumberCached(reader, streamId);
            var metadata = GetStreamMetadataCached(reader, streamId);
            var originalStreamExists = OriginalStreamExists(reader, streamId);
            if (lastEventNumber == EventNumber.DeletedStream)
                return new IndexReadEventResult(ReadEventResult.StreamDeleted, metadata, lastEventNumber, originalStreamExists);
            if (lastEventNumber == ExpectedVersion.NoStream || metadata.TruncateBefore == EventNumber.DeletedStream)
                return new IndexReadEventResult(ReadEventResult.NoStream, metadata, lastEventNumber, originalStreamExists);
            if (lastEventNumber == EventNumber.Invalid)
                return new IndexReadEventResult(ReadEventResult.NoStream, metadata, lastEventNumber, originalStreamExists);

            if (eventNumber == -1)
                eventNumber = lastEventNumber;

            long minEventNumber = 0;
            if (metadata.MaxCount.HasValue)
                minEventNumber = Math.Max(minEventNumber, lastEventNumber - metadata.MaxCount.Value + 1);
            if (metadata.TruncateBefore.HasValue)
                minEventNumber = Math.Max(minEventNumber, metadata.TruncateBefore.Value);

            if (eventNumber < minEventNumber || eventNumber > lastEventNumber)
                return new IndexReadEventResult(ReadEventResult.NotFound, metadata, lastEventNumber, originalStreamExists);

            PrepareLogRecord prepare = ReadPrepareInternal(reader, streamId, eventNumber);
            if (prepare != null)
            {
                if (metadata.MaxAge.HasValue && prepare.TimeStamp < DateTime.UtcNow - metadata.MaxAge.Value)
                    return new IndexReadEventResult(ReadEventResult.NotFound, metadata, lastEventNumber, originalStreamExists);
                return new IndexReadEventResult(ReadEventResult.Success, new EventRecord(eventNumber, prepare), metadata, lastEventNumber, originalStreamExists);
            }

            return new IndexReadEventResult(ReadEventResult.NotFound, metadata, lastEventNumber, originalStreamExists: originalStreamExists);
        }

        PrepareLogRecord IIndexReader.ReadPrepare(string streamId, long eventNumber)
        {
            using (var reader = _backend.BorrowReader())
            {
                return ReadPrepareInternal(reader, streamId, eventNumber);
            }
        }

        private PrepareLogRecord ReadPrepareInternal(TFReaderLease reader, string streamId, long eventNumber)
        {
            // we assume that you already did check for stream deletion
            Ensure.NotNullOrEmpty(streamId, "streamId");
            Ensure.Nonnegative(eventNumber, "eventNumber");

            var recordsQuery = _tableIndex.GetRange(streamId, eventNumber, eventNumber)
                                              .Select(x => new { x.Version, Prepare = ReadPrepareInternal(reader, x.Position) })
                                              .Where(x => x.Prepare != null && x.Prepare.EventStreamId == streamId)
<<<<<<< HEAD
                                              .GroupBy(x => x.Version).Select(x => x.Last());
=======
                                              .GroupBy(x => x.Version).Select(x => x.Last()).ToList();
>>>>>>> aa8cda89
            if(recordsQuery.Count() == 1){
                return recordsQuery.First().Prepare;
            }

            return null;
        }

        private static PrepareLogRecord ReadPrepareInternal(TFReaderLease reader, long logPosition)
        {
            RecordReadResult result = reader.TryReadAt(logPosition);
            if (!result.Success)
                return null;
            if (result.LogRecord.RecordType != LogRecordType.Prepare)
                throw new Exception(string.Format("Incorrect type of log record {0}, expected Prepare record.",
                                                  result.LogRecord.RecordType));
            return (PrepareLogRecord)result.LogRecord;
        }

        IndexReadStreamResult IIndexReader.ReadStreamEventsForward(string streamId, long fromEventNumber, int maxCount)
        {
            Ensure.NotNullOrEmpty(streamId, "streamId");
            Ensure.Nonnegative(fromEventNumber, "fromEventNumber");
            Ensure.Positive(maxCount, "maxCount");

            using (var reader = _backend.BorrowReader())
            {
                var lastEventNumber = GetStreamLastEventNumberCached(reader, streamId);
                var metadata = GetStreamMetadataCached(reader, streamId);
                if (lastEventNumber == EventNumber.DeletedStream)
                    return new IndexReadStreamResult(fromEventNumber, maxCount, ReadStreamResult.StreamDeleted, StreamMetadata.Empty, lastEventNumber);
                if (lastEventNumber == ExpectedVersion.NoStream || metadata.TruncateBefore == EventNumber.DeletedStream)
                    return new IndexReadStreamResult(fromEventNumber, maxCount, ReadStreamResult.NoStream, metadata, lastEventNumber);
                if (lastEventNumber == EventNumber.Invalid)
                    return new IndexReadStreamResult(fromEventNumber, maxCount, ReadStreamResult.NoStream, metadata, lastEventNumber);

                long startEventNumber = fromEventNumber;
                long endEventNumber = Math.Min(long.MaxValue, fromEventNumber + maxCount - 1);

                long minEventNumber = 0;
                if (metadata.MaxCount.HasValue)
                    minEventNumber = Math.Max(minEventNumber, lastEventNumber - metadata.MaxCount.Value + 1);
                if (metadata.TruncateBefore.HasValue)
                    minEventNumber = Math.Max(minEventNumber, metadata.TruncateBefore.Value);
                if (endEventNumber < minEventNumber)
                    return new IndexReadStreamResult(fromEventNumber, maxCount, IndexReadStreamResult.EmptyRecords,
                                                     metadata, minEventNumber, lastEventNumber, isEndOfStream: false);
                startEventNumber = Math.Max(startEventNumber, minEventNumber);

                var recordsQuery = _tableIndex.GetRange(streamId, startEventNumber, endEventNumber)
                                              .Select(x => new { x.Version, Prepare = ReadPrepareInternal(reader, x.Position) })
                                              .Where(x => x.Prepare != null && x.Prepare.EventStreamId == streamId)
                                              .OrderByDescending(x => x.Version)
                                              .GroupBy(x => x.Version).Select(x => x.Last());

                if (metadata.MaxAge.HasValue)
                {
                    var ageThreshold = DateTime.UtcNow - metadata.MaxAge.Value;
                    recordsQuery = recordsQuery.Where(x => x.Prepare.TimeStamp >= ageThreshold);
                }

                var records = recordsQuery.Reverse().Select(x => new EventRecord(x.Version, x.Prepare)).ToArray();

                long nextEventNumber = Math.Min(endEventNumber + 1, lastEventNumber + 1);
                if (records.Length > 0)
                    nextEventNumber = records[records.Length - 1].EventNumber + 1;
                var isEndOfStream = endEventNumber >= lastEventNumber;
                return new IndexReadStreamResult(endEventNumber, maxCount, records, metadata,
                                                 nextEventNumber, lastEventNumber, isEndOfStream);
            }
        }

        IndexReadStreamResult IIndexReader.ReadStreamEventsBackward(string streamId, long fromEventNumber, int maxCount)
        {
            Ensure.NotNullOrEmpty(streamId, "streamId");
            Ensure.Positive(maxCount, "maxCount");

            using (var reader = _backend.BorrowReader())
            {
                var lastEventNumber = GetStreamLastEventNumberCached(reader, streamId);
                var metadata = GetStreamMetadataCached(reader, streamId);
                if (lastEventNumber == EventNumber.DeletedStream)
                    return new IndexReadStreamResult(fromEventNumber, maxCount, ReadStreamResult.StreamDeleted, StreamMetadata.Empty, lastEventNumber);
                if (lastEventNumber == ExpectedVersion.NoStream || metadata.TruncateBefore == EventNumber.DeletedStream)
                    return new IndexReadStreamResult(fromEventNumber, maxCount, ReadStreamResult.NoStream, metadata, lastEventNumber);
                if (lastEventNumber == EventNumber.Invalid)
                    return new IndexReadStreamResult(fromEventNumber, maxCount, ReadStreamResult.NoStream, metadata, lastEventNumber);

                long endEventNumber = fromEventNumber < 0 ? lastEventNumber : fromEventNumber;
                long startEventNumber = Math.Max(0L, endEventNumber - maxCount + 1);
                bool isEndOfStream = false;

                long minEventNumber = 0;
                if (metadata.MaxCount.HasValue)
                    minEventNumber = Math.Max(minEventNumber, lastEventNumber - metadata.MaxCount.Value + 1);
                if (metadata.TruncateBefore.HasValue)
                    minEventNumber = Math.Max(minEventNumber, metadata.TruncateBefore.Value);
                if (endEventNumber < minEventNumber)
                    return new IndexReadStreamResult(fromEventNumber, maxCount, IndexReadStreamResult.EmptyRecords,
                                                     metadata, -1, lastEventNumber, isEndOfStream: true);

                if (startEventNumber <= minEventNumber)
                {
                    isEndOfStream = true;
                    startEventNumber = minEventNumber;
                }

                var recordsQuery = _tableIndex.GetRange(streamId, startEventNumber, endEventNumber)
                                              .Select(x => new { x.Version, Prepare = ReadPrepareInternal(reader, x.Position) })
                                              .Where(x => x.Prepare != null && x.Prepare.EventStreamId == streamId)
                                              .OrderByDescending(x => x.Version)
                                              .GroupBy(x => x.Version).Select(x => x.Last());

                if (metadata.MaxAge.HasValue)
                {
                    var ageThreshold = DateTime.UtcNow - metadata.MaxAge.Value;
                    recordsQuery = recordsQuery.Where(x => x.Prepare.TimeStamp >= ageThreshold);
                }

                var records = recordsQuery.Select(x => new EventRecord(x.Version, x.Prepare)).ToArray();

                isEndOfStream = isEndOfStream
                                || startEventNumber == 0
                                || (startEventNumber <= lastEventNumber
                                   && (records.Length == 0 || records[records.Length - 1].EventNumber != startEventNumber));
                long nextEventNumber = isEndOfStream ? -1 : Math.Min(startEventNumber - 1, lastEventNumber);
                return new IndexReadStreamResult(endEventNumber, maxCount, records, metadata,
                                                 nextEventNumber, lastEventNumber, isEndOfStream);
            }
        }

        public string GetEventStreamIdByTransactionId(long transactionId)
        {
            Ensure.Nonnegative(transactionId, "transactionId");
            using (var reader = _backend.BorrowReader())
            {
                var res = ReadPrepareInternal(reader, transactionId);
                return res == null ? null : res.EventStreamId;
            }
        }


        StreamAccess IIndexReader.CheckStreamAccess(string streamId, StreamAccessType streamAccessType, IPrincipal user)
        {
            Ensure.NotNullOrEmpty(streamId, "streamId");
            using (var reader = _backend.BorrowReader())
            {
                return CheckStreamAccessInternal(reader, streamId, streamAccessType, user);
            }
        }

        private StreamAccess CheckStreamAccessInternal(TFReaderLease reader, string streamId,
                                                       StreamAccessType streamAccessType, IPrincipal user)
        {
            if (SystemStreams.IsMetastream(streamId))
            {
                switch (streamAccessType)
                {
                    case StreamAccessType.Read:
                        return CheckStreamAccessInternal(reader, SystemStreams.OriginalStreamOf(streamId), StreamAccessType.MetaRead, user);
                    case StreamAccessType.Write:
                        return CheckStreamAccessInternal(reader, SystemStreams.OriginalStreamOf(streamId), StreamAccessType.MetaWrite, user);
                    case StreamAccessType.Delete:
                    case StreamAccessType.MetaRead:
                    case StreamAccessType.MetaWrite:
                        return new StreamAccess(false);
                    default:
                        throw new ArgumentOutOfRangeException("streamAccessType");
                }
            }

            if ((streamAccessType == StreamAccessType.Write || streamAccessType == StreamAccessType.Delete)
                && streamId == SystemStreams.AllStream)
                return new StreamAccess(false);

            var sysSettings = _backend.GetSystemSettings() ?? SystemSettings.Default;
            var meta = GetStreamMetadataCached(reader, streamId);
            StreamAcl acl;
            StreamAcl sysAcl;
            StreamAcl defAcl;
            if (SystemStreams.IsSystemStream(streamId))
            {
                defAcl = SystemSettings.Default.SystemStreamAcl;
                sysAcl = sysSettings.SystemStreamAcl ?? defAcl;
                acl = meta.Acl ?? sysAcl;
            }
            else
            {
                defAcl = SystemSettings.Default.UserStreamAcl;
                sysAcl = sysSettings.UserStreamAcl ?? defAcl;
                acl = meta.Acl ?? sysAcl;
            }
            string[] roles;
            switch (streamAccessType)
            {
                case StreamAccessType.Read: roles = acl.ReadRoles ?? sysAcl.ReadRoles ?? defAcl.ReadRoles; break;
                case StreamAccessType.Write: roles = acl.WriteRoles ?? sysAcl.WriteRoles ?? defAcl.WriteRoles; break;
                case StreamAccessType.Delete: roles = acl.DeleteRoles ?? sysAcl.DeleteRoles ?? defAcl.DeleteRoles; break;
                case StreamAccessType.MetaRead: roles = acl.MetaReadRoles ?? sysAcl.MetaReadRoles ?? defAcl.MetaReadRoles; break;
                case StreamAccessType.MetaWrite: roles = acl.MetaWriteRoles ?? sysAcl.MetaWriteRoles ?? defAcl.MetaWriteRoles; break;
                default: throw new ArgumentOutOfRangeException("streamAccessType");
            }

            var isPublic = roles.Contains(x => x == SystemRoles.All);
            if (isPublic) return new StreamAccess(true, true);
            if (user == null) return new StreamAccess(false);
            if (user.IsInRole(SystemRoles.Admins)) return new StreamAccess(true);
            for (int i = 0; i < roles.Length; ++i)
            {
                if (user.IsInRole(roles[i]))
                    return new StreamAccess(true);
            }
            return new StreamAccess(false);
        }

        long IIndexReader.GetStreamLastEventNumber(string streamId)
        {
            Ensure.NotNullOrEmpty(streamId, "streamId");
            using (var reader = _backend.BorrowReader())
            {
                return GetStreamLastEventNumberCached(reader, streamId);
            }
        }

        StreamMetadata IIndexReader.GetStreamMetadata(string streamId)
        {
            Ensure.NotNullOrEmpty(streamId, "streamId");
            using (var reader = _backend.BorrowReader())
            {
                return GetStreamMetadataCached(reader, streamId);
            }
        }

        private long GetStreamLastEventNumberCached(TFReaderLease reader, string streamId)
        {
            // if this is metastream -- check if original stream was deleted, if yes -- metastream is deleted as well
            if (SystemStreams.IsMetastream(streamId)
                && GetStreamLastEventNumberCached(reader, SystemStreams.OriginalStreamOf(streamId)) == EventNumber.DeletedStream)
                return EventNumber.DeletedStream;

            var cache = _backend.TryGetStreamLastEventNumber(streamId);
            if (cache.LastEventNumber != null)
            {
                Interlocked.Increment(ref _cachedStreamInfo);
                return cache.LastEventNumber.GetValueOrDefault();
            }

            Interlocked.Increment(ref _notCachedStreamInfo);
            var lastEventNumber = GetStreamLastEventNumberUncached(reader, streamId);

            // Conditional update depending on previously returned cache info version.
            // If version is not correct -- nothing is changed in cache.
            // This update is conditioned to not interfere with updating stream cache info by commit procedure
            // (which is the source of truth).
            var res = _backend.UpdateStreamLastEventNumber(cache.Version, streamId, lastEventNumber);
            return res ?? lastEventNumber;
        }

        private long GetStreamLastEventNumberUncached(TFReaderLease reader, string streamId)
        {
            IndexEntry latestEntry;
            if (!_tableIndex.TryGetLatestEntry(streamId, out latestEntry))
                return ExpectedVersion.NoStream;

            var rec = ReadPrepareInternal(reader, latestEntry.Position);
            if (rec == null) throw new Exception("Could not read latest stream's prepare. That should never happen.");

            int count = 0;
<<<<<<< HEAD
            int startVersion = 0;
            int latestVersion = int.MinValue;
=======
            long startVersion = 0;
            long latestVersion = long.MinValue;
>>>>>>> aa8cda89
            if(rec.EventStreamId == streamId){
               startVersion = Math.Max(latestEntry.Version, latestEntry.Version + 1);
               latestVersion = latestEntry.Version;
            }
<<<<<<< HEAD
            foreach (var indexEntry in _tableIndex.GetRange(streamId, startVersion, int.MaxValue, limit: _hashCollisionReadLimit + 1))
            {
                var r = ReadPrepareInternal(reader, indexEntry.Position);
                if (r != null && r.EventStreamId == streamId){
                    if(latestVersion == int.MinValue){
=======
            foreach (var indexEntry in _tableIndex.GetRange(streamId, startVersion, long.MaxValue, limit: _hashCollisionReadLimit + 1))
            {
                var r = ReadPrepareInternal(reader, indexEntry.Position);
                if (r != null && r.EventStreamId == streamId){
                    if(latestVersion == long.MinValue){
>>>>>>> aa8cda89
                        latestVersion = indexEntry.Version;
                        continue;
                    }
                    return latestVersion < indexEntry.Version ? indexEntry.Version : latestVersion;
                }

                count++;
                Interlocked.Increment(ref _hashCollisions);
                if(count > _hashCollisionReadLimit)
                {
                    Log.Error("A hash collision resulted in not finding the last event number for the stream {0}.", streamId);
                    return EventNumber.Invalid;
                }
            }
<<<<<<< HEAD
            return latestVersion == int.MinValue ? ExpectedVersion.NoStream : latestVersion;
=======
            return latestVersion == long.MinValue ? ExpectedVersion.NoStream : latestVersion;
>>>>>>> aa8cda89
        }

        private bool OriginalStreamExists(TFReaderLease reader, string metaStreamId)
        {
            if (SystemStreams.IsSystemStream(metaStreamId))
            {
                var originalStreamId = SystemStreams.OriginalStreamOf(metaStreamId);
                var lastEventNumber = GetStreamLastEventNumberCached(reader, originalStreamId);
                if (lastEventNumber == ExpectedVersion.NoStream || lastEventNumber == EventNumber.DeletedStream)
                    return false;
                return true;
            }
            return false;
        }

        private StreamMetadata GetStreamMetadataCached(TFReaderLease reader, string streamId)
        {
            // if this is metastream -- check if original stream was deleted, if yes -- metastream is deleted as well
            if (SystemStreams.IsMetastream(streamId))
                return _metastreamMetadata;

            var cache = _backend.TryGetStreamMetadata(streamId);
            if (cache.Metadata != null)
            {
                Interlocked.Increment(ref _cachedStreamInfo);
                return cache.Metadata;
            }

            Interlocked.Increment(ref _notCachedStreamInfo);
            var streamMetadata = GetStreamMetadataUncached(reader, streamId);

            // Conditional update depending on previously returned cache info version.
            // If version is not correct -- nothing is changed in cache.
            // This update is conditioned to not interfere with updating stream cache info by commit procedure
            // (which is the source of truth).
            var res = _backend.UpdateStreamMetadata(cache.Version, streamId, streamMetadata);
            return res ?? streamMetadata;
        }

        private StreamMetadata GetStreamMetadataUncached(TFReaderLease reader, string streamId)
        {
            var metastreamId = SystemStreams.MetastreamOf(streamId);
            var metaEventNumber = GetStreamLastEventNumberCached(reader, metastreamId);
            if (metaEventNumber == ExpectedVersion.NoStream || metaEventNumber == EventNumber.DeletedStream)
                return StreamMetadata.Empty;

            PrepareLogRecord prepare = ReadPrepareInternal(reader, metastreamId, metaEventNumber);
            if (prepare == null)
                throw new Exception(string.Format("ReadPrepareInternal could not find metaevent #{0} on metastream '{1}'. "
                                                  + "That should never happen.", metaEventNumber, metastreamId));

            if (prepare.Data.Length == 0 || prepare.Flags.HasNoneOf(PrepareFlags.IsJson))
                return StreamMetadata.Empty;

            try
            {
                var metadata = StreamMetadata.FromJsonBytes(prepare.Data);
                if(prepare.Version == LogRecordVersion.LogRecordV0 && metadata.TruncateBefore == int.MaxValue)
                {
                    metadata = new StreamMetadata(metadata.MaxCount, metadata.MaxAge, EventNumber.DeletedStream,
                                                        metadata.TempStream, metadata.CacheControl, metadata.Acl);
                }
                return metadata;
            }
            catch (Exception)
            {
                return StreamMetadata.Empty;
            }
        }
    }
}<|MERGE_RESOLUTION|>--- conflicted
+++ resolved
@@ -62,11 +62,7 @@
             _hashCollisionReadLimit = hashCollisionReadLimit;
         }
 
-<<<<<<< HEAD
-        IndexReadEventResult IIndexReader.ReadEvent(string streamId, int eventNumber)
-=======
         IndexReadEventResult IIndexReader.ReadEvent(string streamId, long eventNumber)
->>>>>>> aa8cda89
         {
             Ensure.NotNullOrEmpty(streamId, "streamId");
             if (eventNumber < -1) throw new ArgumentOutOfRangeException("eventNumber");
@@ -128,11 +124,7 @@
             var recordsQuery = _tableIndex.GetRange(streamId, eventNumber, eventNumber)
                                               .Select(x => new { x.Version, Prepare = ReadPrepareInternal(reader, x.Position) })
                                               .Where(x => x.Prepare != null && x.Prepare.EventStreamId == streamId)
-<<<<<<< HEAD
-                                              .GroupBy(x => x.Version).Select(x => x.Last());
-=======
                                               .GroupBy(x => x.Version).Select(x => x.Last()).ToList();
->>>>>>> aa8cda89
             if(recordsQuery.Count() == 1){
                 return recordsQuery.First().Prepare;
             }
@@ -400,30 +392,17 @@
             if (rec == null) throw new Exception("Could not read latest stream's prepare. That should never happen.");
 
             int count = 0;
-<<<<<<< HEAD
-            int startVersion = 0;
-            int latestVersion = int.MinValue;
-=======
             long startVersion = 0;
             long latestVersion = long.MinValue;
->>>>>>> aa8cda89
             if(rec.EventStreamId == streamId){
                startVersion = Math.Max(latestEntry.Version, latestEntry.Version + 1);
                latestVersion = latestEntry.Version;
             }
-<<<<<<< HEAD
-            foreach (var indexEntry in _tableIndex.GetRange(streamId, startVersion, int.MaxValue, limit: _hashCollisionReadLimit + 1))
-            {
-                var r = ReadPrepareInternal(reader, indexEntry.Position);
-                if (r != null && r.EventStreamId == streamId){
-                    if(latestVersion == int.MinValue){
-=======
             foreach (var indexEntry in _tableIndex.GetRange(streamId, startVersion, long.MaxValue, limit: _hashCollisionReadLimit + 1))
             {
                 var r = ReadPrepareInternal(reader, indexEntry.Position);
                 if (r != null && r.EventStreamId == streamId){
                     if(latestVersion == long.MinValue){
->>>>>>> aa8cda89
                         latestVersion = indexEntry.Version;
                         continue;
                     }
@@ -438,11 +417,7 @@
                     return EventNumber.Invalid;
                 }
             }
-<<<<<<< HEAD
-            return latestVersion == int.MinValue ? ExpectedVersion.NoStream : latestVersion;
-=======
             return latestVersion == long.MinValue ? ExpectedVersion.NoStream : latestVersion;
->>>>>>> aa8cda89
         }
 
         private bool OriginalStreamExists(TFReaderLease reader, string metaStreamId)
