﻿using System;
using System.Collections;
using System.Collections.Generic;
using System.Diagnostics;
using System.IO;
using System.Linq;
using System.Runtime.InteropServices;
using System.Security.Cryptography;
using EventStore.Common.Utils;

namespace EventStore.Core.Index
{
    public unsafe partial class PTable
    {
        public static PTable FromFile(string filename, int cacheDepth)
        {
            return new PTable(filename, Guid.NewGuid(), depth: cacheDepth);
        }

        public static PTable FromMemtable(IMemTable table, string filename, int cacheDepth = 16)
        {
            Ensure.NotNull(table, "table");
            Ensure.NotNullOrEmpty(filename, "filename");
            Ensure.Nonnegative(cacheDepth, "cacheDepth");

            int indexEntrySize = GetIndexEntrySize(table.Version);

            var sw = Stopwatch.StartNew();
            using (var fs = new FileStream(filename, FileMode.Create, FileAccess.ReadWrite, FileShare.None,
                                           DefaultSequentialBufferSize, FileOptions.SequentialScan))
            {
                fs.SetLength(PTableHeader.Size + indexEntrySize * (long)table.Count + MD5Size); // EXACT SIZE
                fs.Seek(0, SeekOrigin.Begin);

                using (var md5 = MD5.Create())
                using (var cs = new CryptoStream(fs, md5, CryptoStreamMode.Write))
                using (var bs = new BufferedStream(cs, DefaultSequentialBufferSize))
                {
                    // WRITE HEADER
                    var headerBytes = new PTableHeader(table.Version).AsByteArray();
                    cs.Write(headerBytes, 0, headerBytes.Length);

                    // WRITE INDEX ENTRIES
                    var buffer = new byte[indexEntrySize];
                    foreach (var record in table.IterateAllInOrder())
                    {
                        var rec = record;
                        AppendRecordTo(bs, buffer, table.Version, rec, indexEntrySize);
                    }
                    bs.Flush();
                    cs.FlushFinalBlock();

                    // WRITE MD5
                    var hash = md5.Hash;
                    fs.Write(hash, 0, hash.Length);
                }
            }
            Log.Trace("Dumped MemTable [{0}, {1} entries] in {2}.", table.Id, table.Count, sw.Elapsed);
            return new PTable(filename, table.Id, depth: cacheDepth);
        }

        public static PTable MergeTo(IList<PTable> tables, string outputFile, Func<string, ulong, ulong> upgradeHash, Func<IndexEntry, bool> existsAt, Func<IndexEntry, Tuple<string, bool>> readRecord, byte version, int cacheDepth = 16)
        {
            Ensure.NotNull(tables, "tables");
            Ensure.NotNullOrEmpty(outputFile, "outputFile");
            Ensure.Nonnegative(cacheDepth, "cacheDepth");

            var indexEntrySize = GetIndexEntrySize(version);

            var fileSize = GetFileSize(tables, indexEntrySize); // approximate file size
            if (tables.Count == 2)
                return MergeTo2(tables, fileSize, indexEntrySize, outputFile, upgradeHash, existsAt, readRecord, version, cacheDepth); // special case

            Log.Trace("PTables merge started.");
            var watch = Stopwatch.StartNew();

            var enumerators = tables.Select(table => new EnumerableTable(version, table, upgradeHash, existsAt, readRecord)).ToList();

            for (int i = 0; i < enumerators.Count; i++)
            {
                if (!enumerators[i].MoveNext())
                {
                    enumerators[i].Dispose();
                    enumerators.RemoveAt(i);
                    i--;
                }
            }

            long dumpedEntryCount = 0;
            using (var f = new FileStream(outputFile, FileMode.CreateNew, FileAccess.ReadWrite, FileShare.None,
                                          DefaultSequentialBufferSize, FileOptions.SequentialScan))
            {
                f.SetLength(fileSize);
                f.Seek(0, SeekOrigin.Begin);

                using (var md5 = MD5.Create())
                using (var cs = new CryptoStream(f, md5, CryptoStreamMode.Write))
                using (var bs = new BufferedStream(cs, DefaultSequentialBufferSize))
                {
                    // WRITE HEADER
                    var headerBytes = new PTableHeader(version).AsByteArray();
                    cs.Write(headerBytes, 0, headerBytes.Length);

                    var buffer = new byte[indexEntrySize];
                    // WRITE INDEX ENTRIES
                    while (enumerators.Count > 0)
                    {
                        var idx = GetMaxOf(enumerators);
                        var current = enumerators[idx].Current;
                        if(existsAt(current))
                        {
                            AppendRecordTo(bs, buffer, version, current, indexEntrySize);
                            dumpedEntryCount += 1;
                        }
                        if (!enumerators[idx].MoveNext())
                        {
                            enumerators[idx].Dispose();
                            enumerators.RemoveAt(idx);
                        }
                    }
                    bs.Flush();
                    cs.FlushFinalBlock();

                    f.FlushToDisk();
                    f.SetLength(f.Position + MD5Size);

                    // WRITE MD5
                    var hash = md5.Hash;
                    f.Write(hash, 0, hash.Length);
                    f.FlushToDisk();
                }
            }
            Log.Trace("PTables merge finished in {0} ([{1}] entries merged into {2}).",
                      watch.Elapsed, string.Join(", ", tables.Select(x => x.Count)), dumpedEntryCount);
            return new PTable(outputFile, Guid.NewGuid(), depth: cacheDepth);
        }

        private static int GetIndexEntrySize(byte version)
        {
            if (version == PTableVersions.IndexV1)
            {
                return PTable.IndexEntryV1Size;
            }
            if (version == PTableVersions.IndexV2)
            {
                return PTable.IndexEntryV2Size;
            }
            return PTable.IndexEntryV3Size;
        }

        private static PTable MergeTo2(IList<PTable> tables, long fileSize, int indexEntrySize, string outputFile,
                                       Func<string, ulong, ulong> upgradeHash, Func<IndexEntry, bool> existsAt, Func<IndexEntry, Tuple<string, bool>> readRecord, 
                                       byte version, int cacheDepth)
        {
            Log.Trace("PTables merge started (specialized for <= 2 tables).");
            var watch = Stopwatch.StartNew();

            var enumerators = tables.Select(table => new EnumerableTable(version, table, upgradeHash, existsAt, readRecord)).ToList();
            long dumpedEntryCount = 0;
            using (var f = new FileStream(outputFile, FileMode.CreateNew, FileAccess.ReadWrite, FileShare.None,
                                          DefaultSequentialBufferSize, FileOptions.SequentialScan))
            {
                f.SetLength(fileSize);
                f.Seek(0, SeekOrigin.Begin);

                using (var md5 = MD5.Create())
                using (var cs = new CryptoStream(f, md5, CryptoStreamMode.Write))
                using (var bs = new BufferedStream(cs, DefaultSequentialBufferSize))
                {
                    // WRITE HEADER
                    var headerBytes = new PTableHeader(version).AsByteArray();
                    cs.Write(headerBytes, 0, headerBytes.Length);

                    // WRITE INDEX ENTRIES
                    var buffer = new byte[indexEntrySize];
                    var enum1 = enumerators[0];
                    var enum2 = enumerators[1];
                    bool available1 = enum1.MoveNext();
                    bool available2 = enum2.MoveNext();
                    IndexEntry current;
                    while (available1 || available2)
                    {
                        var entry1 = new IndexEntry(enum1.Current.Stream, enum1.Current.Version, enum1.Current.Position);
                        var entry2 = new IndexEntry(enum2.Current.Stream, enum2.Current.Version, enum2.Current.Position);

                        if (available1 && (!available2 || entry1.CompareTo(entry2) > 0))
                        {
                            current = entry1;
                            available1 = enum1.MoveNext();
                        }
                        else
                        {
                            current = entry2;
                            available2 = enum2.MoveNext();
                        }

                        if (existsAt(current))
                        {
                            AppendRecordTo(bs, buffer, version, current, indexEntrySize);
                            dumpedEntryCount += 1;
                        }
                    }
                    bs.Flush();
                    cs.FlushFinalBlock();

                    f.SetLength(f.Position + MD5Size);

                    // WRITE MD5
                    var hash = md5.Hash;
                    f.Write(hash, 0, hash.Length);
                    f.FlushToDisk();
                }
            }
            Log.Trace("PTables merge finished in {0} ([{1}] entries merged into {2}).",
                      watch.Elapsed, string.Join(", ", tables.Select(x => x.Count)), dumpedEntryCount);
            return new PTable(outputFile, Guid.NewGuid(), version, depth: cacheDepth);
        }

        private static long GetFileSize(IList<PTable> tables, int indexEntrySize)
        {
            long count = 0;
            for (int i = 0; i < tables.Count; ++i)
            {
                count += tables[i].Count;
            }
            return PTableHeader.Size + indexEntrySize * count + MD5Size;
        }

        private static int GetMaxOf(List<EnumerableTable> enumerators)
        {
            var max = new IndexEntry(ulong.MinValue, 0, long.MinValue);
            int idx = 0;
            for (int i = 0; i < enumerators.Count; i++)
            {
                var cur = enumerators[i].Current;
                if (cur.CompareTo(max) > 0)
                {
                    max = cur;
                    idx = i;
                }
            }
            return idx;
        }

        private static void AppendRecordTo(Stream stream, byte[] buffer, byte version, IndexEntry entry, int indexEntrySize)
        {
            var bytes = entry.Bytes;
            if (version == PTableVersions.IndexV1)
            {
                var entryV1 = new IndexEntryV1((uint)entry.Stream, (int)entry.Version, entry.Position);
                bytes = entryV1.Bytes;
            }
            else if (version == PTableVersions.IndexV2)
            {
                var entryV2 = new IndexEntryV2(entry.Stream, (int)entry.Version, entry.Position);
                bytes = entryV2.Bytes;
            }
            Marshal.Copy((IntPtr)bytes, buffer, 0, indexEntrySize);
            stream.Write(buffer, 0, indexEntrySize);
        }

        internal class EnumerableTable : IEnumerator<IndexEntry>
        {
            private ISearchTable _ptable;
            private List<IndexEntry> _list;
            private IEnumerator<IndexEntry> _enumerator;
            readonly IEnumerator<IndexEntry> _ptableEnumerator;
            readonly Func<string, ulong, ulong> _upgradeHash;
            readonly Func<IndexEntry, bool> _existsAt;
            readonly Func<IndexEntry, Tuple<string, bool>> _readRecord;
            readonly byte _mergedPTableVersion;
            static readonly IComparer<IndexEntry> EntryComparer = new IndexEntryComparer();

            public byte GetVersion()
            {
                return _ptable.Version;
            }

            public IndexEntry Current
            {
                get
                {
                    return _enumerator.Current;
                }
            }

            object IEnumerator.Current
            {
                get
                {
                    return _enumerator.Current;
                }
            }

            public EnumerableTable(byte mergedPTableVersion, ISearchTable table, Func<string, ulong, ulong> upgradeHash, Func<IndexEntry, bool> existsAt, Func<IndexEntry, Tuple<string, bool>> readRecord)
            {
                _mergedPTableVersion = mergedPTableVersion;
                _ptable = table;

                _upgradeHash = upgradeHash;
                _existsAt = existsAt;
                _readRecord = readRecord;

<<<<<<< HEAD
                if(table.Version == PTableVersions.Index32Bit && mergedPTableVersion == PTableVersions.Index64Bit)
=======
                if(table.Version == PTableVersions.IndexV1 && mergedPTableVersion != PTableVersions.IndexV1)
>>>>>>> aa8cda89
                {
                    _list = new List<IndexEntry>();
                    _enumerator = _list.GetEnumerator();
                    _ptableEnumerator = _ptable.IterateAllInOrder().GetEnumerator();
                }
                else
                {
                    _enumerator = _ptable.IterateAllInOrder().GetEnumerator();
                }
            }

            public IEnumerator<IndexEntry> GetEnumerator()
            {
                return _enumerator;
            }

            public void Dispose()
            {
                if (_ptableEnumerator != null)
                {
                    _ptableEnumerator.Dispose();
                }
                _enumerator.Dispose();
            }

            public bool MoveNext()
            {
                var hasMovedToNext = _enumerator.MoveNext();
                if (_list == null || hasMovedToNext) return hasMovedToNext;

                _enumerator.Dispose();
                _list = ReadUntilDifferentHash(_mergedPTableVersion, _ptableEnumerator, _upgradeHash, _existsAt, _readRecord);
                _enumerator = _list.GetEnumerator();

                return _enumerator.MoveNext();
            }

            private List<IndexEntry> ReadUntilDifferentHash(byte version, IEnumerator<IndexEntry> ptableEnumerator, Func<string, ulong, ulong> upgradeHash, Func<IndexEntry, bool> existsAt, Func<IndexEntry, Tuple<string, bool>> readRecord)
            {
                var list = new List<IndexEntry>();
                IndexEntry current = new IndexEntry(0, 0, 0); 
                ulong hash = 0;
                while (hash == current.Stream && ptableEnumerator.MoveNext())
                {
                    current = ptableEnumerator.Current;
                    if (existsAt(current))
                    {
                        list.Add(new IndexEntry(upgradeHash(readRecord(current).Item1, current.Stream), current.Version, current.Position));
                    }
                    if (hash == 0) hash = current.Stream;
                }
                list.Sort(EntryComparer);
                return list;
            }

            private class IndexEntryComparer : IComparer<IndexEntry>
            {
                public int Compare(IndexEntry x, IndexEntry y)
                {
                    return -x.CompareTo(y);
                }
            }

            public void Reset()
            {
                _enumerator.Reset();
            }
        }
    }
}<|MERGE_RESOLUTION|>--- conflicted
+++ resolved
@@ -301,11 +301,7 @@
                 _existsAt = existsAt;
                 _readRecord = readRecord;
 
-<<<<<<< HEAD
-                if(table.Version == PTableVersions.Index32Bit && mergedPTableVersion == PTableVersions.Index64Bit)
-=======
                 if(table.Version == PTableVersions.IndexV1 && mergedPTableVersion != PTableVersions.IndexV1)
->>>>>>> aa8cda89
                 {
                     _list = new List<IndexEntry>();
                     _enumerator = _list.GetEnumerator();
