﻿// Copyright (c) 2012, Event Store LLP
// All rights reserved.
// 
// Redistribution and use in source and binary forms, with or without
// modification, are permitted provided that the following conditions are
// met:
// 
// Redistributions of source code must retain the above copyright notice,
// this list of conditions and the following disclaimer.
// Redistributions in binary form must reproduce the above copyright
// notice, this list of conditions and the following disclaimer in the
// documentation and/or other materials provided with the distribution.
// Neither the name of the Event Store LLP nor the names of its
// contributors may be used to endorse or promote products derived from
// this software without specific prior written permission
// THIS SOFTWARE IS PROVIDED BY THE COPYRIGHT HOLDERS AND CONTRIBUTORS
// "AS IS" AND ANY EXPRESS OR IMPLIED WARRANTIES, INCLUDING, BUT NOT
// LIMITED TO, THE IMPLIED WARRANTIES OF MERCHANTABILITY AND FITNESS FOR
// A PARTICULAR PURPOSE ARE DISCLAIMED. IN NO EVENT SHALL THE COPYRIGHT
// HOLDER OR CONTRIBUTORS BE LIABLE FOR ANY DIRECT, INDIRECT, INCIDENTAL,
// SPECIAL, EXEMPLARY, OR CONSEQUENTIAL DAMAGES (INCLUDING, BUT NOT
// LIMITED TO, PROCUREMENT OF SUBSTITUTE GOODS OR SERVICES; LOSS OF USE,
// DATA, OR PROFITS; OR BUSINESS INTERRUPTION) HOWEVER CAUSED AND ON ANY
// THEORY OF LIABILITY, WHETHER IN CONTRACT, STRICT LIABILITY, OR TORT
// (INCLUDING NEGLIGENCE OR OTHERWISE) ARISING IN ANY WAY OUT OF THE USE
// OF THIS SOFTWARE, EVEN IF ADVISED OF THE POSSIBILITY OF SUCH DAMAGE.
// 

using System;
using System.IO;
using System.Net;
using EventStore.Common.Log;
using EventStore.Core.Bus;
using EventStore.Core.DataStructures;
using EventStore.Core.Helpers;
using EventStore.Core.Index;
using EventStore.Core.Index.Hashes;
using EventStore.Core.Messages;
using EventStore.Core.Messaging;
using EventStore.Core.Services;
using EventStore.Core.Services.Monitoring;
using EventStore.Core.Services.RequestManager;
using EventStore.Core.Services.Storage;
using EventStore.Core.Services.Storage.EpochManager;
using EventStore.Core.Services.Storage.ReaderIndex;
using EventStore.Core.Services.TimerService;
using EventStore.Core.Services.Transport.Http;
using EventStore.Core.Services.Transport.Http.Authentication;
using EventStore.Core.Services.Transport.Http.Controllers;
using EventStore.Core.Services.Transport.Tcp;
using EventStore.Core.Services.UserManagement;
using EventStore.Core.Services.VNode;
using EventStore.Common.Utils;
using EventStore.Core.Settings;
using EventStore.Core.TransactionLog.Chunks;

namespace EventStore.Core
{
    public class SingleVNode
    {
        private static readonly ILogger Log = LogManager.GetLoggerFor<SingleVNode>();

        public QueuedHandler MainQueue { get { return _mainQueue; } }
        public ISubscriber MainBus { get { return _mainBus; } } 
        public HttpService HttpService { get { return _httpService; } }
        public TimerService TimerService { get { return _timerService; } }
        public IPublisher NetworkSendService { get { return _networkSendService; } }

        private readonly IPEndPoint _tcpEndPoint;
        private readonly IPEndPoint _httpEndPoint;

        private readonly QueuedHandler _mainQueue;
        private readonly InMemoryBus _mainBus;

        private readonly SingleVNodeController _controller;
        private readonly HttpService _httpService;
        private readonly TimerService _timerService;
        private readonly NetworkSendService _networkSendService;

        private readonly NodeSubsystems[] _enabledNodeSubsystems;
        
        public SingleVNode(TFChunkDb db, 
                           SingleVNodeSettings vNodeSettings, 
                           bool dbVerifyHashes, NodeSubsystems[] enabledNodeSubsystems,
                           int memTableEntryCount = ESConsts.MemTableEntryCount)
        {
            Ensure.NotNull(db, "db");
            Ensure.NotNull(vNodeSettings, "vNodeSettings");

            _tcpEndPoint = vNodeSettings.ExternalTcpEndPoint;
            _httpEndPoint = vNodeSettings.ExternalHttpEndPoint;

            _mainBus = new InMemoryBus("MainBus");
            _controller = new SingleVNodeController(_mainBus, _httpEndPoint, db);
            _mainQueue = new QueuedHandler(_controller, "MainQueue");
            _controller.SetMainQueue(_mainQueue);

            _enabledNodeSubsystems = enabledNodeSubsystems;

            // MONITORING
            var monitoringInnerBus = new InMemoryBus("MonitoringInnerBus", watchSlowMsg: false);
            var monitoringRequestBus = new InMemoryBus("MonitoringRequestBus", watchSlowMsg: false);
            var monitoringQueue = new QueuedHandler(monitoringInnerBus, "MonitoringQueue", true, TimeSpan.FromMilliseconds(100));
            var monitoring = new MonitoringService(monitoringQueue, 
                                                   monitoringRequestBus, 
                                                   _mainQueue, 
                                                   db.Config.WriterCheckpoint, 
                                                   db.Config.Path, 
                                                   vNodeSettings.StatsPeriod, 
                                                   _httpEndPoint,
                                                   vNodeSettings.StatsStorage);
            _mainBus.Subscribe(monitoringQueue.WidenFrom<SystemMessage.SystemInit, Message>());
            _mainBus.Subscribe(monitoringQueue.WidenFrom<SystemMessage.StateChangeMessage, Message>());
            _mainBus.Subscribe(monitoringQueue.WidenFrom<SystemMessage.BecomeShuttingDown, Message>());
<<<<<<< HEAD
            _mainBus.Subscribe(monitoringQueue.WidenFrom<ClientMessage.CreateStreamCompleted, Message>());
=======
            _mainBus.Subscribe(monitoringQueue.WidenFrom<ClientMessage.WriteEventsCompleted, Message>());
>>>>>>> 90b69b3a
            monitoringInnerBus.Subscribe<SystemMessage.SystemInit>(monitoring);
            monitoringInnerBus.Subscribe<SystemMessage.StateChangeMessage>(monitoring);
            monitoringInnerBus.Subscribe<SystemMessage.BecomeShuttingDown>(monitoring);
            monitoringInnerBus.Subscribe<ClientMessage.WriteEventsCompleted>(monitoring);
            monitoringInnerBus.Subscribe<MonitoringMessage.GetFreshStats>(monitoring);

            var truncPos = db.Config.TruncateCheckpoint.Read();
            if (truncPos != -1)
            {
                Log.Info("Truncate checkpoint is present. Truncate: {0} (0x{0:X}), Writer: {1} (0x{1:X}), Chaser: {2} (0x{2:X}), Epoch: {3} (0x{3:X})",
                         truncPos, db.Config.WriterCheckpoint.Read(), db.Config.ChaserCheckpoint.Read(), db.Config.EpochCheckpoint.Read());
                var truncator = new TFChunkDbTruncator(db.Config);
                truncator.TruncateDb(truncPos);
            }

            db.Open(dbVerifyHashes);

            // STORAGE SUBSYSTEM
            var indexPath = Path.Combine(db.Config.Path, "index");
            var tableIndex = new TableIndex(indexPath,
                                            () => new HashListMemTable(maxSize: memTableEntryCount * 2),
                                            maxSizeForMemory: memTableEntryCount,
                                            maxTablesPerLevel: 2);

            var readIndex = new ReadIndex(_mainQueue, 
                                          ESConsts.PTableInitialReaderCount, 
                                          ESConsts.PTableMaxReaderCount, 
                                          () => new TFChunkReader(db, db.Config.WriterCheckpoint), 
                                          tableIndex, 
                                          new XXHashUnsafe(),
                                          new LRUCache<string, StreamCacheInfo>(ESConsts.StreamMetadataCacheCapacity),
                                          Application.IsDefined(Application.AdditionalCommitChecks),
                                          Application.IsDefined(Application.InfiniteMetastreams) ? int.MaxValue : 1);
            var writer = new TFChunkWriter(db);
            var epochManager = new EpochManager(ESConsts.CachedEpochCount,
                                                db.Config.EpochCheckpoint,
                                                writer,
                                                initialReaderCount: 1,
                                                maxReaderCount: 5,
                                                readerFactory: () => new TFChunkReader(db, db.Config.WriterCheckpoint));
            epochManager.Init();
            new StorageWriterService(_mainQueue, _mainBus, db, writer, readIndex, epochManager); // subscribes internally
            var storageReader = new StorageReaderService(_mainQueue, _mainBus, readIndex, ESConsts.StorageReaderThreadCount, db.Config.WriterCheckpoint);
            _mainBus.Subscribe<SystemMessage.SystemInit>(storageReader);
            _mainBus.Subscribe<SystemMessage.BecomeShuttingDown>(storageReader);
            _mainBus.Subscribe<SystemMessage.BecomeShutdown>(storageReader);
            monitoringRequestBus.Subscribe<MonitoringMessage.InternalStatsRequest>(storageReader);

            var chaser = new TFChunkChaser(db, db.Config.WriterCheckpoint, db.Config.ChaserCheckpoint);
            var storageChaser = new StorageChaser(_mainQueue, db.Config.WriterCheckpoint, chaser, readIndex, epochManager, _tcpEndPoint);
            _mainBus.Subscribe<SystemMessage.SystemInit>(storageChaser);
            _mainBus.Subscribe<SystemMessage.SystemStart>(storageChaser);
            _mainBus.Subscribe<SystemMessage.BecomeShuttingDown>(storageChaser);

            var storageScavenger = new StorageScavenger(db,
                                                        readIndex,
                                                        Application.IsDefined(Application.AlwaysKeepScavenged),
                                                        !Application.IsDefined(Application.DisableMergeChunks));
// ReSharper disable RedundantTypeArgumentsOfMethod
            _mainBus.Subscribe<SystemMessage.ScavengeDatabase>(storageScavenger);
// ReSharper restore RedundantTypeArgumentsOfMethod

            // NETWORK SEND
            _networkSendService = new NetworkSendService(tcpQueueCount: vNodeSettings.TcpSendingThreads, httpQueueCount: vNodeSettings.HttpSendingThreads);

            // TCP
<<<<<<< HEAD
            var tcpService = new TcpService(MainQueue, _tcpEndPoint, _networkSendService, TcpServiceType.External, new ClientTcpDispatcher());
=======
            var tcpService = new TcpService(_mainQueue, _tcpEndPoint, _networkSendService, TcpServiceType.External, new ClientTcpDispatcher());
>>>>>>> 90b69b3a
            _mainBus.Subscribe<SystemMessage.SystemInit>(tcpService);
            _mainBus.Subscribe<SystemMessage.SystemStart>(tcpService);
            _mainBus.Subscribe<SystemMessage.BecomeShuttingDown>(tcpService);

            // HTTP
<<<<<<< HEAD
            _httpService = new HttpService(ServiceAccessibility.Private, MainQueue, vNodeSettings.HttpReceivingThreads, vNodeSettings.HttpPrefixes);
=======
            var passwordHashAlgorithm = new Rfc2898PasswordHashAlgorithm();
            _httpService = new HttpService(ServiceAccessibility.Private, _mainQueue, vNodeSettings.HttpReceivingThreads, 
                                           new TrieUriRouter(), passwordHashAlgorithm, vNodeSettings.HttpPrefixes);
>>>>>>> 90b69b3a
            _mainBus.Subscribe<SystemMessage.SystemInit>(HttpService);
            _mainBus.Subscribe<SystemMessage.BecomeShuttingDown>(HttpService);
            _mainBus.Subscribe<HttpMessage.SendOverHttp>(HttpService);
            _mainBus.Subscribe<HttpMessage.PurgeTimedOutRequests>(HttpService);
<<<<<<< HEAD
            HttpService.SetupController(new AdminController(MainQueue));
=======
            HttpService.SetupController(new AdminController(_mainQueue));
>>>>>>> 90b69b3a
            HttpService.SetupController(new PingController());
            HttpService.SetupController(new StatController(monitoringQueue, _networkSendService));
            HttpService.SetupController(new AtomController(_mainQueue, _networkSendService));
            HttpService.SetupController(new UsersController(_mainQueue, _networkSendService));

            // REQUEST MANAGEMENT
<<<<<<< HEAD
            var requestManagement = new RequestManagementService(MainQueue, 1, 1, vNodeSettings.PrepareTimeout, vNodeSettings.CommitTimeout);
            _mainBus.Subscribe<SystemMessage.SystemInit>(requestManagement);
            _mainBus.Subscribe<StorageMessage.CreateStreamRequestCreated>(requestManagement);
            _mainBus.Subscribe<StorageMessage.WriteRequestCreated>(requestManagement);
            _mainBus.Subscribe<StorageMessage.TransactionStartRequestCreated>(requestManagement);
            _mainBus.Subscribe<StorageMessage.TransactionWriteRequestCreated>(requestManagement);
            _mainBus.Subscribe<StorageMessage.TransactionCommitRequestCreated>(requestManagement);
            _mainBus.Subscribe<StorageMessage.DeleteStreamRequestCreated>(requestManagement);
            _mainBus.Subscribe<StorageMessage.RequestCompleted>(requestManagement);
=======
            var requestManagement = new RequestManagementService(_mainQueue, 1, 1, vNodeSettings.PrepareTimeout, vNodeSettings.CommitTimeout);
            _mainBus.Subscribe<SystemMessage.SystemInit>(requestManagement);
            _mainBus.Subscribe<ClientMessage.WriteEvents>(requestManagement);
            _mainBus.Subscribe<ClientMessage.TransactionStart>(requestManagement);
            _mainBus.Subscribe<ClientMessage.TransactionWrite>(requestManagement);
            _mainBus.Subscribe<ClientMessage.TransactionCommit>(requestManagement);
            _mainBus.Subscribe<ClientMessage.DeleteStream>(requestManagement);
            _mainBus.Subscribe<StorageMessage.RequestCompleted>(requestManagement);
            _mainBus.Subscribe<StorageMessage.CheckStreamAccessCompleted>(requestManagement);
>>>>>>> 90b69b3a
            _mainBus.Subscribe<StorageMessage.AlreadyCommitted>(requestManagement);
            _mainBus.Subscribe<StorageMessage.CommitAck>(requestManagement);
            _mainBus.Subscribe<StorageMessage.PrepareAck>(requestManagement);
            _mainBus.Subscribe<StorageMessage.WrongExpectedVersion>(requestManagement);
            _mainBus.Subscribe<StorageMessage.InvalidTransaction>(requestManagement);
            _mainBus.Subscribe<StorageMessage.StreamDeleted>(requestManagement);
            _mainBus.Subscribe<StorageMessage.RequestManagerTimerTick>(requestManagement);

            new SubscriptionsService(_mainBus, readIndex); // subscribes internally

            var ioDispatcher = new IODispatcher(_mainQueue, new PublishEnvelope(_mainQueue));
            var userManagement = new UserManagementService(_mainQueue, ioDispatcher, passwordHashAlgorithm);
            _mainBus.Subscribe(ioDispatcher.BackwardReader);
            _mainBus.Subscribe(ioDispatcher.ForwardReader);
            _mainBus.Subscribe(ioDispatcher.Writer);
            _mainBus.Subscribe(ioDispatcher.StreamDeleter);
            _mainBus.Subscribe<UserManagementMessage.Create>(userManagement);
            _mainBus.Subscribe<UserManagementMessage.Update>(userManagement);
            _mainBus.Subscribe<UserManagementMessage.Enable>(userManagement);
            _mainBus.Subscribe<UserManagementMessage.Disable>(userManagement);
            _mainBus.Subscribe<UserManagementMessage.Delete>(userManagement);
            _mainBus.Subscribe<UserManagementMessage.ResetPassword>(userManagement);
            _mainBus.Subscribe<UserManagementMessage.ChangePassword>(userManagement);
            _mainBus.Subscribe<UserManagementMessage.Get>(userManagement);
            _mainBus.Subscribe<UserManagementMessage.GetAll>(userManagement);

            // TIMER
            _timerService = new TimerService(new ThreadBasedScheduler(new RealTimeProvider()));
            _mainBus.Subscribe<TimerMessage.Schedule>(TimerService);

            monitoringQueue.Start();
            _mainQueue.Start();
        }

        public void Start()
        {
            _mainQueue.Publish(new SystemMessage.SystemInit());
        }

        public void Stop(bool exitProcess)
        {
            _mainQueue.Publish(new ClientMessage.RequestShutdown(exitProcess));
        }

        public override string ToString()
        {
            return string.Format("[{0}, {1}]", _tcpEndPoint, _httpEndPoint);
        }
    }
}<|MERGE_RESOLUTION|>--- conflicted
+++ resolved
@@ -112,11 +112,7 @@
             _mainBus.Subscribe(monitoringQueue.WidenFrom<SystemMessage.SystemInit, Message>());
             _mainBus.Subscribe(monitoringQueue.WidenFrom<SystemMessage.StateChangeMessage, Message>());
             _mainBus.Subscribe(monitoringQueue.WidenFrom<SystemMessage.BecomeShuttingDown, Message>());
-<<<<<<< HEAD
-            _mainBus.Subscribe(monitoringQueue.WidenFrom<ClientMessage.CreateStreamCompleted, Message>());
-=======
             _mainBus.Subscribe(monitoringQueue.WidenFrom<ClientMessage.WriteEventsCompleted, Message>());
->>>>>>> 90b69b3a
             monitoringInnerBus.Subscribe<SystemMessage.SystemInit>(monitoring);
             monitoringInnerBus.Subscribe<SystemMessage.StateChangeMessage>(monitoring);
             monitoringInnerBus.Subscribe<SystemMessage.BecomeShuttingDown>(monitoring);
@@ -183,49 +179,26 @@
             _networkSendService = new NetworkSendService(tcpQueueCount: vNodeSettings.TcpSendingThreads, httpQueueCount: vNodeSettings.HttpSendingThreads);
 
             // TCP
-<<<<<<< HEAD
-            var tcpService = new TcpService(MainQueue, _tcpEndPoint, _networkSendService, TcpServiceType.External, new ClientTcpDispatcher());
-=======
             var tcpService = new TcpService(_mainQueue, _tcpEndPoint, _networkSendService, TcpServiceType.External, new ClientTcpDispatcher());
->>>>>>> 90b69b3a
             _mainBus.Subscribe<SystemMessage.SystemInit>(tcpService);
             _mainBus.Subscribe<SystemMessage.SystemStart>(tcpService);
             _mainBus.Subscribe<SystemMessage.BecomeShuttingDown>(tcpService);
 
             // HTTP
-<<<<<<< HEAD
-            _httpService = new HttpService(ServiceAccessibility.Private, MainQueue, vNodeSettings.HttpReceivingThreads, vNodeSettings.HttpPrefixes);
-=======
             var passwordHashAlgorithm = new Rfc2898PasswordHashAlgorithm();
             _httpService = new HttpService(ServiceAccessibility.Private, _mainQueue, vNodeSettings.HttpReceivingThreads, 
                                            new TrieUriRouter(), passwordHashAlgorithm, vNodeSettings.HttpPrefixes);
->>>>>>> 90b69b3a
             _mainBus.Subscribe<SystemMessage.SystemInit>(HttpService);
             _mainBus.Subscribe<SystemMessage.BecomeShuttingDown>(HttpService);
             _mainBus.Subscribe<HttpMessage.SendOverHttp>(HttpService);
             _mainBus.Subscribe<HttpMessage.PurgeTimedOutRequests>(HttpService);
-<<<<<<< HEAD
-            HttpService.SetupController(new AdminController(MainQueue));
-=======
             HttpService.SetupController(new AdminController(_mainQueue));
->>>>>>> 90b69b3a
             HttpService.SetupController(new PingController());
             HttpService.SetupController(new StatController(monitoringQueue, _networkSendService));
             HttpService.SetupController(new AtomController(_mainQueue, _networkSendService));
             HttpService.SetupController(new UsersController(_mainQueue, _networkSendService));
 
             // REQUEST MANAGEMENT
-<<<<<<< HEAD
-            var requestManagement = new RequestManagementService(MainQueue, 1, 1, vNodeSettings.PrepareTimeout, vNodeSettings.CommitTimeout);
-            _mainBus.Subscribe<SystemMessage.SystemInit>(requestManagement);
-            _mainBus.Subscribe<StorageMessage.CreateStreamRequestCreated>(requestManagement);
-            _mainBus.Subscribe<StorageMessage.WriteRequestCreated>(requestManagement);
-            _mainBus.Subscribe<StorageMessage.TransactionStartRequestCreated>(requestManagement);
-            _mainBus.Subscribe<StorageMessage.TransactionWriteRequestCreated>(requestManagement);
-            _mainBus.Subscribe<StorageMessage.TransactionCommitRequestCreated>(requestManagement);
-            _mainBus.Subscribe<StorageMessage.DeleteStreamRequestCreated>(requestManagement);
-            _mainBus.Subscribe<StorageMessage.RequestCompleted>(requestManagement);
-=======
             var requestManagement = new RequestManagementService(_mainQueue, 1, 1, vNodeSettings.PrepareTimeout, vNodeSettings.CommitTimeout);
             _mainBus.Subscribe<SystemMessage.SystemInit>(requestManagement);
             _mainBus.Subscribe<ClientMessage.WriteEvents>(requestManagement);
@@ -235,7 +208,6 @@
             _mainBus.Subscribe<ClientMessage.DeleteStream>(requestManagement);
             _mainBus.Subscribe<StorageMessage.RequestCompleted>(requestManagement);
             _mainBus.Subscribe<StorageMessage.CheckStreamAccessCompleted>(requestManagement);
->>>>>>> 90b69b3a
             _mainBus.Subscribe<StorageMessage.AlreadyCommitted>(requestManagement);
             _mainBus.Subscribe<StorageMessage.CommitAck>(requestManagement);
             _mainBus.Subscribe<StorageMessage.PrepareAck>(requestManagement);
