--- conflicted
+++ resolved
@@ -208,10 +208,6 @@
 
         public bool CanParse(string format)
         {
-<<<<<<< HEAD
-            return string.Equals("json", type, StringComparison.InvariantCultureIgnoreCase)
-                   || string.Equals(ContentType, type, StringComparison.InvariantCultureIgnoreCase);
-=======
             return string.Equals(ContentType, format, StringComparison.OrdinalIgnoreCase);
         }
 
@@ -221,7 +217,6 @@
                    || (string.Equals(component.MediaType, "application")
                        && (component.MediaSubtype == "*"
                            || string.Equals(component.MediaSubtype, "json", StringComparison.OrdinalIgnoreCase)));
->>>>>>> 5dfedc95
         }
 
         public T From<T>(string text)
@@ -290,17 +285,8 @@
 
         public bool CanParse(string format)
         {
-<<<<<<< HEAD
-            if (string.Equals("xml", type, StringComparison.InvariantCultureIgnoreCase))
-                return true;
-            if (string.Equals("application/xml", type, StringComparison.InvariantCultureIgnoreCase))
-                return true;
-            if (string.Equals(ContentType, type, StringComparison.InvariantCultureIgnoreCase))
-                return true;
-=======
             return string.Equals(ContentType, format, StringComparison.OrdinalIgnoreCase);
         }
->>>>>>> 5dfedc95
 
         public bool SuitableForReponse(AcceptComponent component)
         {
@@ -403,15 +389,10 @@
 
         public bool SuitableForReponse(AcceptComponent component)
         {
-<<<<<<< HEAD
-            return string.Equals("text", type, StringComparison.InvariantCultureIgnoreCase) ||
-                   string.Equals(ContentType, type, StringComparison.InvariantCultureIgnoreCase);
-=======
             return component.MediaType == "*"
                    || (string.Equals(component.MediaType, "text")
                        && (component.MediaSubtype == "*"
                            || string.Equals(component.MediaSubtype, "plain", StringComparison.OrdinalIgnoreCase)));
->>>>>>> 5dfedc95
         }
 
         public T From<T>(string text)
