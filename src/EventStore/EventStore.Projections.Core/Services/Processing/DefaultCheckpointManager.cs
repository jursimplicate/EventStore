// Copyright (c) 2012, Event Store LLP
// All rights reserved.
// 
// Redistribution and use in source and binary forms, with or without
// modification, are permitted provided that the following conditions are
// met:
// 
// Redistributions of source code must retain the above copyright notice,
// this list of conditions and the following disclaimer.
// Redistributions in binary form must reproduce the above copyright
// notice, this list of conditions and the following disclaimer in the
// documentation and/or other materials provided with the distribution.
// Neither the name of the Event Store LLP nor the names of its
// contributors may be used to endorse or promote products derived from
// this software without specific prior written permission
// THIS SOFTWARE IS PROVIDED BY THE COPYRIGHT HOLDERS AND CONTRIBUTORS
// "AS IS" AND ANY EXPRESS OR IMPLIED WARRANTIES, INCLUDING, BUT NOT
// LIMITED TO, THE IMPLIED WARRANTIES OF MERCHANTABILITY AND FITNESS FOR
// A PARTICULAR PURPOSE ARE DISCLAIMED. IN NO EVENT SHALL THE COPYRIGHT
// HOLDER OR CONTRIBUTORS BE LIABLE FOR ANY DIRECT, INDIRECT, INCIDENTAL,
// SPECIAL, EXEMPLARY, OR CONSEQUENTIAL DAMAGES (INCLUDING, BUT NOT
// LIMITED TO, PROCUREMENT OF SUBSTITUTE GOODS OR SERVICES; LOSS OF USE,
// DATA, OR PROFITS; OR BUSINESS INTERRUPTION) HOWEVER CAUSED AND ON ANY
// THEORY OF LIABILITY, WHETHER IN CONTRACT, STRICT LIABILITY, OR TORT
// (INCLUDING NEGLIGENCE OR OTHERWISE) ARISING IN ANY WAY OUT OF THE USE
// OF THIS SOFTWARE, EVEN IF ADVISED OF THE POSSIBILITY OF SUCH DAMAGE.
// 

using System;
using System.Collections.Generic;
using System.Linq;
using System.Text;
using EventStore.Core.Bus;
using EventStore.Core.Data;
using EventStore.Core.Messages;

namespace EventStore.Projections.Core.Services.Processing
{
    public class DefaultCheckpointManager : CoreProjectionCheckpointManager
    {
        private readonly string _projectionCheckpointStreamId;
        private int _inCheckpointWriteAttempt;
        private int _lastWrittenCheckpointEventNumber;
        private int _nextStateIndexToRequest;
        private Event _checkpointEventToBePublished;
        private CheckpointTag _requestedCheckpointPosition;
        private Guid _writeRequestId;
        private Guid _readRequestId;
        private readonly CheckpointTag _zeroTag;
        private int _readRequestsInProgress;
        private readonly HashSet<Guid> _loadStateRequests = new HashSet<Guid>();

        protected readonly int _projectionEpoch;
        protected readonly int _projectionVersion;
        protected readonly RequestResponseDispatcher<ClientMessage.ReadStreamEventsBackward, ClientMessage.ReadStreamEventsBackwardCompleted> _readDispatcher;
        protected readonly RequestResponseDispatcher<ClientMessage.WriteEvents, ClientMessage.WriteEventsCompleted> _writeDispatcher;

        public DefaultCheckpointManager(IPublisher publisher, Guid projectionCorrelationId, int projectionEpoch, int projectionVersion, 
            RequestResponseDispatcher
                <ClientMessage.ReadStreamEventsBackward, ClientMessage.ReadStreamEventsBackwardCompleted> readDispatcher,
            RequestResponseDispatcher<ClientMessage.WriteEvents, ClientMessage.WriteEventsCompleted> writeDispatcher,
            ProjectionConfig projectionConfig, string name, PositionTagger positionTagger,
            ProjectionNamesBuilder namingBuilder, IResultEmitter resultEmitter, bool useCheckpoints,
            bool emitPartitionCheckpoints = false)
            : base(
                publisher, projectionCorrelationId, projectionConfig,
                name, positionTagger, namingBuilder, resultEmitter, useCheckpoints, emitPartitionCheckpoints)
        {
            if (readDispatcher == null) throw new ArgumentNullException("readDispatcher");
            if (writeDispatcher == null) throw new ArgumentNullException("writeDispatcher");
            _projectionEpoch = projectionEpoch;
            _projectionVersion = projectionVersion;
            _readDispatcher = readDispatcher;
            _writeDispatcher = writeDispatcher;
            _projectionCheckpointStreamId = namingBuilder.MakeCheckpointStreamName();
            _zeroTag = positionTagger.MakeZeroCheckpointTag();
        }

        protected override void BeginWriteCheckpoint(
            CheckpointTag requestedCheckpointPosition, string requestedCheckpointState)
        {
            _requestedCheckpointPosition = requestedCheckpointPosition;
            _inCheckpointWriteAttempt = 1;
            //TODO: pass correct expected version
            _checkpointEventToBePublished = new Event(
                Guid.NewGuid(), "ProjectionCheckpoint", true,
                requestedCheckpointState == null ? null : Encoding.UTF8.GetBytes(requestedCheckpointState),
<<<<<<< HEAD
                requestedCheckpointPosition.ToJsonBytes(_projectionVersion));
=======
                requestedCheckpointPosition.ToJsonBytes(projectionVersion: _projectionVersion));
>>>>>>> 658aaf85
            PublishWriteCheckpointEvent();
        }

        public override void RecordEventOrder(ResolvedEvent resolvedEvent, CheckpointTag orderCheckpointTag, Action committed)
        {
            committed();
        }

        private void WriteCheckpointEventCompleted(ClientMessage.WriteEventsCompleted message, string eventStreamId)
        {
            EnsureStarted();
            if (_inCheckpointWriteAttempt == 0)
                throw new InvalidOperationException();
            if (message.Result == OperationResult.Success)
            {
                if (_logger != null)
                    _logger.Trace(
                        "Checkpoint has be written for projection {0} at sequence number {1} (current)", _name,
                        message.FirstEventNumber);
                _lastWrittenCheckpointEventNumber = message.FirstEventNumber
                                                    + (_lastWrittenCheckpointEventNumber == ExpectedVersion.NoStream
                                                       // account for StreamCreated
                                                           ? 1
                                                           : 0);

                _inCheckpointWriteAttempt = 0;
                CheckpointWritten();
            }
            else
            {
                if (_logger != null)
                {
                    _logger.Info("Failed to write projection checkpoint to stream {0}. Error: {1}",
                                 eventStreamId,
                                 Enum.GetName(typeof (OperationResult), message.Result));
                }
                switch (message.Result)
                {
                    case OperationResult.WrongExpectedVersion:
                        RequestRestart("Checkpoint stream has been written to from the outside");
                        break;
                    case OperationResult.PrepareTimeout:
                    case OperationResult.ForwardTimeout:
                    case OperationResult.CommitTimeout:
                        if (_logger != null) _logger.Info("Retrying write checkpoint to {0}", eventStreamId);
                        _inCheckpointWriteAttempt++;
                        PublishWriteCheckpointEvent();
                        break;
                    default:
                        throw new NotSupportedException("Unsupported error code received");
                }
            }
        }

        private void PublishWriteCheckpointEvent()
        {
            if (_logger != null)
                _logger.Trace(
                    "Writing checkpoint for {0} at {1} with expected version number {2}", _name,
                    _requestedCheckpointPosition, _lastWrittenCheckpointEventNumber);
            _writeRequestId = _writeDispatcher.Publish(
                new ClientMessage.WriteEvents(
                    Guid.NewGuid(), _writeDispatcher.Envelope, true, _projectionCheckpointStreamId,
                    _lastWrittenCheckpointEventNumber, _checkpointEventToBePublished), 
                    msg => WriteCheckpointEventCompleted(msg, _projectionCheckpointStreamId));
        }

        public override void Initialize()
        {
            base.Initialize();
            _writeDispatcher.Cancel(_writeRequestId);
            _readDispatcher.Cancel(_readRequestId);
            foreach (var requestId in _loadStateRequests)
                _readDispatcher.Cancel(requestId);
            _loadStateRequests.Clear();
            _inCheckpointWriteAttempt = 0;
            _lastWrittenCheckpointEventNumber = 0;
            _nextStateIndexToRequest = 0;
            _checkpointEventToBePublished = null;
            _requestedCheckpointPosition = null;
            _readRequestsInProgress = 0;
        }

        public override void GetStatistics(ProjectionStatistics info)
        {
            base.GetStatistics(info);
            info.ReadsInProgress += _readRequestsInProgress;
            info.WritesInProgress = ((_inCheckpointWriteAttempt != 0) ? 1 : 0) + info.WritesInProgress;
            info.CheckpointStatus = _inCheckpointWriteAttempt > 0
                                        ? "Writing (" + _inCheckpointWriteAttempt + ")"
                                        : info.CheckpointStatus;
        }

        protected override void RegisterNewPartition(string partition, CheckpointTag at)
        {
            EventsEmitted(
                new[]
                    {
                        new EmittedDataEvent(
                    _namingBuilder.GetPartitionCatalogStreamName(), Guid.NewGuid(), "$partition", partition,
                    at, null)
                    });
        }

        protected override void BeforeBeginLoadState()
        {
            _lastWrittenCheckpointEventNumber = ExpectedVersion.NoStream;
            _nextStateIndexToRequest = -1; // from the end
        }

        protected override void RequestLoadState()
        {
            const int recordsToRequest = 10;
            _readRequestId = _readDispatcher.Publish(
                new ClientMessage.ReadStreamEventsBackward(
                    Guid.NewGuid(), _readDispatcher.Envelope, _projectionCheckpointStreamId, _nextStateIndexToRequest,
                    recordsToRequest, resolveLinks: false, validationStreamVersion: null), OnLoadStateReadRequestCompleted);
        }

        private void OnLoadStateReadRequestCompleted(ClientMessage.ReadStreamEventsBackwardCompleted message)
        {
            if (message.Events.Length > 0)
            {
                EventRecord checkpoint = message.Events.FirstOrDefault(v => v.Event.EventType == "ProjectionCheckpoint").Event;
                if (checkpoint != null)
                {
<<<<<<< HEAD
                    var parsed = checkpoint.Metadata.ParseCheckpointTagJson(_projectionEpoch);
                    if (parsed.Version >= _projectionEpoch)
                    {
                        //TODO: check epoch and correctly set _lastWrittenCheckpointEventNumber
                        var checkpointData = Encoding.UTF8.GetString(checkpoint.Data);
                        _lastWrittenCheckpointEventNumber = checkpoint.EventNumber;
                        CheckpointLoaded(parsed.Tag, checkpointData);
                    }
                    else
                    {
                        _lastWrittenCheckpointEventNumber = ExpectedVersion.NoStream;
                        CheckpointLoaded(null, null);
                    }
                    return;
=======
                    checkpointData = Encoding.UTF8.GetString(checkpoint.Data);
                    checkpointTag = checkpoint.Metadata.ParseCheckpointTagJson(_projectionEpoch).Tag;
                    checkpointEventNumber = checkpoint.EventNumber;
>>>>>>> 658aaf85
                }
            }

            if (message.NextEventNumber != -1)
            {
                _nextStateIndexToRequest = message.NextEventNumber;
                RequestLoadState();
                return;
            }
            _lastWrittenCheckpointEventNumber = ExpectedVersion.NoStream;
            CheckpointLoaded(null, null);
        }

        protected override void BeginLoadPrerecordedEvents(CheckpointTag checkpointTag)
        {
            PrerecordedEventsLoaded(checkpointTag);
        }

        public override void BeginLoadPartitionStateAt(string statePartition,
                                              CheckpointTag requestedStateCheckpointTag, Action<PartitionState> loadCompleted)
        {
            var stateEventType = "Checkpoint";
            var partitionCheckpointStreamName = _namingBuilder.MakePartitionCheckpointStreamName(statePartition);
            _readRequestsInProgress++;
            var requestId =
                _readDispatcher.Publish(
                    new ClientMessage.ReadStreamEventsBackward(
                        Guid.NewGuid(), _readDispatcher.Envelope, partitionCheckpointStreamName, -1, 1, resolveLinks: false, validationStreamVersion: null),
                    m =>
                    OnLoadPartitionStateReadStreamEventsBackwardCompleted(
                        m, requestedStateCheckpointTag, loadCompleted,
                        partitionCheckpointStreamName, stateEventType));
            if (requestId != Guid.Empty)
                _loadStateRequests.Add(requestId);
        }

        private void OnLoadPartitionStateReadStreamEventsBackwardCompleted(
            ClientMessage.ReadStreamEventsBackwardCompleted message, CheckpointTag requestedStateCheckpointTag,
            Action<PartitionState> loadCompleted, string partitionStreamName, string stateEventType)
        {
            //NOTE: the following remove may do nothing in tests as completed is raised before we return from publish. 
            _loadStateRequests.Remove(message.CorrelationId);

            _readRequestsInProgress--;
            if (message.Events.Length == 1)
            {
                EventRecord @event = message.Events[0].Event;
                if (@event.EventType == stateEventType)
                {
<<<<<<< HEAD
                    var parsed = @event.Metadata.ParseCheckpointTagJson(_projectionEpoch);
                    if (parsed.Version >= _projectionEpoch)
                    {

                        var loadedStateCheckpointTag = parsed.Tag;
                        // always recovery mode? skip until state before current event
                        //TODO: skip event processing in case we know i has been already processed
                        if (loadedStateCheckpointTag < requestedStateCheckpointTag)
                        {
                            var state = PartitionState.Deserialize(
                                Encoding.UTF8.GetString(@event.Data), loadedStateCheckpointTag);
                            loadCompleted(state);
                            return;
                        }
                    }
                    else
=======
                    var loadedStateCheckpointTag = @event.Metadata.ParseCheckpointTagJson(_projectionEpoch).Tag;
                    // always recovery mode? skip until state before current event
                    //TODO: skip event processing in case we know i has been already processed
                    if (loadedStateCheckpointTag < requestedStateCheckpointTag)
>>>>>>> 658aaf85
                    {
                        var state = new PartitionState("", null, _zeroTag);
                        loadCompleted(state);
                        return;
                    }
                }
            }
            if (message.NextEventNumber == -1)
            {
                var state = new PartitionState("", null, _zeroTag);
                loadCompleted(state);
                return;
            }
            _readRequestsInProgress++;
            var requestId =
                _readDispatcher.Publish(
                    new ClientMessage.ReadStreamEventsBackward(
                        Guid.NewGuid(), _readDispatcher.Envelope, partitionStreamName, message.NextEventNumber, 1,
                        resolveLinks: false, validationStreamVersion: null),
                    m =>
                    OnLoadPartitionStateReadStreamEventsBackwardCompleted(m, requestedStateCheckpointTag, loadCompleted, partitionStreamName, stateEventType));
            if (requestId != Guid.Empty)
                _loadStateRequests.Add(requestId);
        }

        protected override ProjectionCheckpoint CreateProjectionCheckpoint(CheckpointTag checkpointPosition)
        {
            return new ProjectionCheckpoint(
                _readDispatcher, _writeDispatcher, _projectionEpoch, _projectionVersion, this, checkpointPosition,
                _zeroTag, _projectionConfig.MaxWriteBatchLength, _logger);
        }
    }
}<|MERGE_RESOLUTION|>--- conflicted
+++ resolved
@@ -85,11 +85,7 @@
             _checkpointEventToBePublished = new Event(
                 Guid.NewGuid(), "ProjectionCheckpoint", true,
                 requestedCheckpointState == null ? null : Encoding.UTF8.GetBytes(requestedCheckpointState),
-<<<<<<< HEAD
-                requestedCheckpointPosition.ToJsonBytes(_projectionVersion));
-=======
                 requestedCheckpointPosition.ToJsonBytes(projectionVersion: _projectionVersion));
->>>>>>> 658aaf85
             PublishWriteCheckpointEvent();
         }
 
@@ -216,7 +212,6 @@
                 EventRecord checkpoint = message.Events.FirstOrDefault(v => v.Event.EventType == "ProjectionCheckpoint").Event;
                 if (checkpoint != null)
                 {
-<<<<<<< HEAD
                     var parsed = checkpoint.Metadata.ParseCheckpointTagJson(_projectionEpoch);
                     if (parsed.Version >= _projectionEpoch)
                     {
@@ -231,11 +226,6 @@
                         CheckpointLoaded(null, null);
                     }
                     return;
-=======
-                    checkpointData = Encoding.UTF8.GetString(checkpoint.Data);
-                    checkpointTag = checkpoint.Metadata.ParseCheckpointTagJson(_projectionEpoch).Tag;
-                    checkpointEventNumber = checkpoint.EventNumber;
->>>>>>> 658aaf85
                 }
             }
 
@@ -285,7 +275,6 @@
                 EventRecord @event = message.Events[0].Event;
                 if (@event.EventType == stateEventType)
                 {
-<<<<<<< HEAD
                     var parsed = @event.Metadata.ParseCheckpointTagJson(_projectionEpoch);
                     if (parsed.Version >= _projectionEpoch)
                     {
@@ -302,12 +291,6 @@
                         }
                     }
                     else
-=======
-                    var loadedStateCheckpointTag = @event.Metadata.ParseCheckpointTagJson(_projectionEpoch).Tag;
-                    // always recovery mode? skip until state before current event
-                    //TODO: skip event processing in case we know i has been already processed
-                    if (loadedStateCheckpointTag < requestedStateCheckpointTag)
->>>>>>> 658aaf85
                     {
                         var state = new PartitionState("", null, _zeroTag);
                         loadCompleted(state);
