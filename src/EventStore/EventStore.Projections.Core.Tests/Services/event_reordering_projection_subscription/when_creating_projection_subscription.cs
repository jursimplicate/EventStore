--- conflicted
+++ resolved
@@ -57,58 +57,12 @@
                 1000, 2000, 500);
         }
 
-<<<<<<< HEAD
-=======
-        [Test, ExpectedException(typeof (ArgumentNullException))]
-        public void null_ceckpoint_handler_throws_argument_null_exception()
-        {
-            var ps = new EventReorderingProjectionSubscription(
-                Guid.NewGuid(), Guid.NewGuid(), CheckpointTag.FromPosition(0, -1),
-                new TestHandler<ProjectionSubscriptionMessage.CommittedEventReceived>(), null,
-                new TestHandler<ProjectionSubscriptionMessage.ProgressChanged>(),
-                new TestHandler<ProjectionSubscriptionMessage.EofReached>(), 
-                CreateCheckpointStrategy(),
-                1000, 2000, 500);
-        }
-
-        [Test, ExpectedException(typeof (ArgumentNullException))]
-        public void null_progress_handler_throws_argument_null_exception()
-        {
-            var ps = new EventReorderingProjectionSubscription(
-                Guid.NewGuid(), Guid.NewGuid(), CheckpointTag.FromPosition(0, -1),
-                new TestHandler<ProjectionSubscriptionMessage.CommittedEventReceived>(),
-                new TestHandler<ProjectionSubscriptionMessage.CheckpointSuggested>(), null,
-                new TestHandler<ProjectionSubscriptionMessage.EofReached>(), 
-                CreateCheckpointStrategy(), 1000, 2000, 500);
-        }
-
-        [Test, ExpectedException(typeof(ArgumentNullException))]
-        public void null_eof_handler_throws_argument_null_exception()
-        {
-            var ps = new EventReorderingProjectionSubscription(
-                Guid.NewGuid(), Guid.NewGuid(), CheckpointTag.FromPosition(0, -1),
-                new TestHandler<ProjectionSubscriptionMessage.CommittedEventReceived>(),
-                new TestHandler<ProjectionSubscriptionMessage.CheckpointSuggested>(), 
-                new TestHandler<ProjectionSubscriptionMessage.ProgressChanged>(),
-                null,
-                CreateCheckpointStrategy(), 1000, 2000, 500);
-        }
-
->>>>>>> f589c897
         [Test, ExpectedException(typeof(ArgumentNullException))]
         public void null_describe_source_throws_argument_null_exception()
         {
             var ps = new EventReorderingProjectionSubscription(new FakePublisher(),
                 Guid.NewGuid(), Guid.NewGuid(), CheckpointTag.FromPosition(0, -1),
-<<<<<<< HEAD
-                null, 1000, 500);
-=======
-                new TestHandler<ProjectionSubscriptionMessage.CommittedEventReceived>(),
-                new TestHandler<ProjectionSubscriptionMessage.CheckpointSuggested>(),
-                new TestHandler<ProjectionSubscriptionMessage.ProgressChanged>(), 
-                new TestHandler<ProjectionSubscriptionMessage.EofReached>(), 
                 null, 1000, 2000, 500);
->>>>>>> f589c897
         }
 
         private CheckpointStrategy CreateCheckpointStrategy()
