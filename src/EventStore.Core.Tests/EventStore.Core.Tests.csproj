--- conflicted
+++ resolved
@@ -176,10 +176,7 @@
     <Compile Include="Http\Streams\feed.cs" />
     <Compile Include="Http\Streams\SetUpFixture.cs" />
     <Compile Include="Http\Streams\SpecificationWithLinkToToMaxCountDeletedEvents.cs" />
-<<<<<<< HEAD
-=======
     <Compile Include="Http\Streams\XDocumentAtomExtensions.cs" />
->>>>>>> d6042331
     <Compile Include="Http\TestController.cs" />
     <Compile Include="Http\TestSuiteMarkerBase.cs" />
     <Compile Include="Http\Users\StreamHelpers.cs" />
